# SPDX-FileCopyrightText: Copyright (c) 2023 - 2024 NVIDIA CORPORATION & AFFILIATES.
# SPDX-FileCopyrightText: All rights reserved.
# SPDX-License-Identifier: Apache-2.0
#
# Licensed under the Apache License, Version 2.0 (the "License");
# you may not use this file except in compliance with the License.
# You may obtain a copy of the License at
#
#     http://www.apache.org/licenses/LICENSE-2.0
#
# Unless required by applicable law or agreed to in writing, software
# distributed under the License is distributed on an "AS IS" BASIS,
# WITHOUT WARRANTIES OR CONDITIONS OF ANY KIND, either express or implied.
# See the License for the specific language governing permissions and
# limitations under the License.

hydra:
    job:
          chdir: false
          name: 2D_PW_1m_generate_regressive # Change `my_job_name`
    run:
          dir: ./output/${hydra:job.name} # Change `my_output_dir`
    searchpath:
          - pkg://conf/base # Do not modify

# Base parameters for dataset, model, and generation
defaults:

    - dataset: custom
    # The dataset type for training.
    # Accepted values:
    #   `gefs_hrrr`: full GEFS-HRRR dataset for continental US.
    #   `hrrr_mini`: smaller HRRR dataset (continental US), for fast experiments.
    #   `cwb`: full CWB dataset for Taiwan.
    #   `custom`: user-defined dataset. Parameters need to be specified below.

    - generation: non_patched
    # The base generation parameters.
    # Accepted values:
    #     `patched`: base parameters for a patch-based model
    #     `non_patched`: base parameters for a non-patched model


# Dataset parameters. Used for `custom` dataset type.
# Modify or add below parameters that should be passed as argument to the
# user-defined dataset class.
dataset:
    type: /data03/SAM/AI_storm_emulator_CorrDiff/datasets/dataset_2D.py::Dataset_2D
    # Path to the user-defined dataset class. The user-defined dataset class is
    # automatically loaded from the path. The user-defined class "DatasetClass"
    # must be defined in the path "path/to/dataset.py".
    data_path: /data03/SAM/input_data/2D/test/W_pad_1m
    # Path to .nc data file
    stats_path: /data03/SAM/input_data/2D/W_pad_1m/W_mean_std.json
    # Path to json stats file
    input_variables: ["W"]
    # Names or indices of input channels
    output_variables: ["W"]
    # Names or indices of output channels
    invariant_variables: null
    # Names or indices of invariant channels. Optional.

# Generation parameters to specialize
generation:
    num_ensembles: 2
    # int, number of ensembles to generate per input
    seed_batch_size: 1
    # int, size of the batched inference
    patch_shape_x: 448
    patch_shape_y: 448
    # int, patch size. Only used for `generation: patched`. For custom dataset,
    # this should be determined based on an autocorrelation plot.
    # times:
    #     # - YYYY-MM-DDThh:mm:ss # Replace with target value
    #     # - "2000-01-10T00:00:00"
    #     - "2000-01-01T00:00:00"
    #     - "2000-01-01T00:01:00"
    #     - "30"

    times_range: 
        # Start time (YYYY-MM-DDThh:mm:ss)
        - "2000-01-01T00:00:00"
        # End time (YYYY-MM-DDThh:mm:ss)
        - "2000-01-01T01:00:00"
        # Interval in minutes (int)
        - 30

    # List[str], time stamps in ISO 8601 format. Replace and list desired target
    # time stamps.
    io:
<<<<<<< HEAD
        res_ckpt_filename: /data03/SAM/AI_storm_emulator_CorrDiff/checkpoints_diffusion/EDMPrecondSuperResolution.0.160000.mdlus
        # Path to checkpoint file for the diffusion model
        reg_ckpt_filename: /data03/SAM/AI_storm_emulator_CorrDiff/checkpoints_regression/UNet.0.200000.mdlus
=======
        res_ckpt_filename: null
        # Path to checkpoint file for the diffusion model  
        reg_ckpt_filename: /scratch/x3108a06/checkpoints_regression/UNet.0.200000.mdlus
>>>>>>> 34d8a68f
        # Path to checkpoint filename for the mean predictor model
        output_filename: /data03/SAM/AI_storm_emulator_CorrDiff/generate_output/corrdiff_autoregressive_output.nc

    inference_mode: "regression"
    # regression , diffusion , all
    hr_mean_conditioning: true
    autoregressive:
        enabled: true
        num_auto_steps: 6           # How many autoregression would go on
        out2input: "diffusion"      # Which output to use as input for the next step (Default: ENS_mean = Diffusion ens mean, regression = U-Net, diffusion = Diffusion 1st member)


# Parameters for wandb logging
wandb:
    mode: offline
    # Configure whether to use wandb: "offline", "online", "disabled"<|MERGE_RESOLUTION|>--- conflicted
+++ resolved
@@ -88,15 +88,10 @@
     # List[str], time stamps in ISO 8601 format. Replace and list desired target
     # time stamps.
     io:
-<<<<<<< HEAD
         res_ckpt_filename: /data03/SAM/AI_storm_emulator_CorrDiff/checkpoints_diffusion/EDMPrecondSuperResolution.0.160000.mdlus
         # Path to checkpoint file for the diffusion model
         reg_ckpt_filename: /data03/SAM/AI_storm_emulator_CorrDiff/checkpoints_regression/UNet.0.200000.mdlus
-=======
-        res_ckpt_filename: null
-        # Path to checkpoint file for the diffusion model  
-        reg_ckpt_filename: /scratch/x3108a06/checkpoints_regression/UNet.0.200000.mdlus
->>>>>>> 34d8a68f
+
         # Path to checkpoint filename for the mean predictor model
         output_filename: /data03/SAM/AI_storm_emulator_CorrDiff/generate_output/corrdiff_autoregressive_output.nc
 
